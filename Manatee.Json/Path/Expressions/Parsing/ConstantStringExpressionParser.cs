--- conflicted
+++ resolved
@@ -1,38 +1,23 @@
-﻿using Manatee.Json.Path.Parsing;
-
-namespace Manatee.Json.Path.Expressions.Parsing
-{
-	internal class ConstantStringExpressionParser : IJsonPathExpressionParser
-	{
-		public bool Handles(string input, int index)
-		{
-			return input[index] == '"' || input[index] == '\'';
-		}
-<<<<<<< HEAD
-		public string TryParse<TIn>(string source, ref int index, out JsonPathExpression expression)
-		{
-			expression = null;
-
-			string value;
-			var error = source.GetKey(ref index, out value);
-=======
-
-		public string TryParse<T>(string source, ref int index, out ExpressionTreeNode<T> node)
-		{
-			var error = source.GetKey(ref index, out var value);
->>>>>>> fc114b8c
-			if (error != null)
-			{
-				return error;
-			}
-<<<<<<< HEAD
-			
-			expression = new ValueExpression { Value = value };
-=======
-
-			node = new ValueExpression<T> {Value = value};
->>>>>>> fc114b8c
-			return null;
-		}
-	}
-}
+﻿using Manatee.Json.Internal;
+using Manatee.Json.Path.Parsing;
+
+namespace Manatee.Json.Path.Expressions.Parsing
+{
+	internal class ConstantStringExpressionParser : IJsonPathExpressionParser
+	{
+		public bool Handles(string input, int index)
+		{
+			return input[index] == '"' || input[index] == '\'';
+		}
+		public string TryParse<TIn>(string source, ref int index, out JsonPathExpression expression)
+		{
+			expression = null;
+
+			var error = source.GetKey(ref index, out var value);
+			if (error != null) return error;
+
+			expression = new ValueExpression { Value = value };
+			return null;
+		}
+	}
+}