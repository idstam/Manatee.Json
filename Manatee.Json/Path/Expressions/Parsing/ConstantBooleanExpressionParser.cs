﻿namespace Manatee.Json.Path.Expressions.Parsing
{
	internal class ConstantBooleanExpressionParser : IJsonPathExpressionParser
	{
		public bool Handles(string input, int index)
		{
			if (input[index] == 't' && index + 3 < input.Length)
				return input.IndexOf("true", index, 4) == index;

			if (input[index] == 'f' && index + 4 < input.Length)
				return input.IndexOf("false", index, 5) == index;

			return false;
		}
<<<<<<< HEAD
		public string TryParse<TIn>(string source, ref int index, out JsonPathExpression expression)
=======

		public string TryParse<T>(string source, ref int index, out ExpressionTreeNode<T> node)
>>>>>>> fc114b8c
		{
			expression = null;
			if (source[index] == 't')
			{
				index += 4;
				expression = new ValueExpression { Value = true };
			}
<<<<<<< HEAD
			else if (source[index] == 'f')
=======

			if (substring.StartsWith("false"))
>>>>>>> fc114b8c
			{
				index += 5;
				expression = new ValueExpression { Value = false };
			}
<<<<<<< HEAD
			else
			{
				return "Boolean value not recoginized.";
			}

			return null;
=======

			node = null;
			return "Boolean value not recognized.";
>>>>>>> fc114b8c
		}
	}
}<|MERGE_RESOLUTION|>--- conflicted
+++ resolved
@@ -1,52 +1,33 @@
-﻿namespace Manatee.Json.Path.Expressions.Parsing
-{
-	internal class ConstantBooleanExpressionParser : IJsonPathExpressionParser
-	{
-		public bool Handles(string input, int index)
-		{
-			if (input[index] == 't' && index + 3 < input.Length)
-				return input.IndexOf("true", index, 4) == index;
-
-			if (input[index] == 'f' && index + 4 < input.Length)
-				return input.IndexOf("false", index, 5) == index;
-
-			return false;
-		}
-<<<<<<< HEAD
-		public string TryParse<TIn>(string source, ref int index, out JsonPathExpression expression)
-=======
-
-		public string TryParse<T>(string source, ref int index, out ExpressionTreeNode<T> node)
->>>>>>> fc114b8c
-		{
-			expression = null;
-			if (source[index] == 't')
-			{
-				index += 4;
-				expression = new ValueExpression { Value = true };
-			}
-<<<<<<< HEAD
-			else if (source[index] == 'f')
-=======
-
-			if (substring.StartsWith("false"))
->>>>>>> fc114b8c
-			{
-				index += 5;
-				expression = new ValueExpression { Value = false };
-			}
-<<<<<<< HEAD
-			else
-			{
-				return "Boolean value not recoginized.";
-			}
-
-			return null;
-=======
-
-			node = null;
-			return "Boolean value not recognized.";
->>>>>>> fc114b8c
-		}
-	}
+﻿namespace Manatee.Json.Path.Expressions.Parsing
+{
+	internal class ConstantBooleanExpressionParser : IJsonPathExpressionParser
+	{
+		public bool Handles(string input, int index)
+		{
+			if (input[index] == 't' && index + 3 < input.Length)
+				return input.IndexOf("true", index, 4) == index;
+
+			if (input[index] == 'f' && index + 4 < input.Length)
+				return input.IndexOf("false", index, 5) == index;
+
+			return false;
+		}
+		public string TryParse<TIn>(string source, ref int index, out JsonPathExpression expression)
+		{
+			expression = null;
+			if (source[index] == 't')
+			{
+				index += 4;
+				expression = new ValueExpression { Value = true };
+			}
+			else if (source[index] == 'f')
+			{
+				index += 5;
+				expression = new ValueExpression {Value = false};
+			}
+			else return "Boolean value not recoginized.";
+
+			return null;
+		}
+	}
 }